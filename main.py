--- conflicted
+++ resolved
@@ -7,8 +7,6 @@
 # pylint: disable=C0103, W0613, W0621, W0603
 from src.conf.config import settings
 from src.routes import users
-<<<<<<< HEAD
-=======
 from src.routes import posts
 
 
@@ -20,7 +18,6 @@
 
     This function manages the lifecycle of the FastAPI application, initializing and closing
     resources such as Redis and FastAPILimiter during the app's lifespan.
->>>>>>> 27076949
 
     Args:
         app (FastAPI): The FastAPI application instance.
