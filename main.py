from contextlib import asynccontextmanager
from fastapi import FastAPI, Depends, UploadFile
import uvicorn
import cloudinary
import redis.asyncio as redis
from fastapi_limiter import FastAPILimiter
from fastapi_limiter.depends import RateLimiter
# pylint: disable=C0103, W0613, W0621, W0603
from src.conf.config import settings
from src.routes import auth
from src.routes import users
from src.routes import posts
from src.routes import comments
<<<<<<< HEAD
from sqlalchemy.orm import Session
from src.database import get_db
from src.database.models import PhotoLink
from src.database.photo_service import upload_image_to_cloudinary, transform_image, generate_qr_code
=======
from src.services.cloudinary import cloudinary_config
>>>>>>> 6eeb14f8


r = None

@asynccontextmanager
async def lifespan(app: FastAPI):
    """Define the lifespan of the FastAPI application.

    This function manages the lifecycle of the FastAPI application, initializing and closing
    resources such as Redis and FastAPILimiter during the app's lifespan.

    Args:
        app (FastAPI): The FastAPI application instance.

    Yields:
        Allows the FastAPI application to run within this context, managing resources.
    """
    cloudinary_config

    global r
    r = await redis.Redis(
        host=settings.redis_host,
        port=settings.redis_port,
        db=0,
        encoding="utf-8",
        decode_responses=True
    )
    await FastAPILimiter.init(r)
    app.state.redis = r
    yield
    await r.close()


app = FastAPI(title="PixnTalk", lifespan=lifespan)

app.include_router(auth.router, prefix='/api')
app.include_router(users.router, prefix='/api')
app.include_router(posts.router, prefix='/api')
app.include_router(comments.router, prefix='/api')


@app.get("/", dependencies=[Depends(RateLimiter(times=5, seconds=30))])
def read_root():
    """Healthchecker"""
    return {"message": "PixnTalk API is alive"}

app = FastAPI()

@app.post("/upload/")
async def upload_image(file: UploadFile, db: Session = Depends(get_db)):
    
    original_url, public_id = upload_image_to_cloudinary(file.file)

    
    transformed_url = transform_image(public_id)

    
    qr_code_img = generate_qr_code(transformed_url)
    
    
    with open("qr_code.png", "wb") as f:
        f.write(qr_code_img.read())

    
    photo_link = PhotoLink(
        original_url=original_url,
        transformed_url=transformed_url,
        qr_code_url="path_to_saved_qr_code"
    )
    db.add(photo_link)
    db.commit()

    return {"original_url": original_url, "transformed_url": transformed_url, "qr_code_url": "path_to_saved_qr_code"}


if __name__ == "__main__":
    uvicorn.run(
        "main:app",
        host="localhost",
        port=8000,
        reload=True
    )<|MERGE_RESOLUTION|>--- conflicted
+++ resolved
@@ -5,20 +5,15 @@
 import redis.asyncio as redis
 from fastapi_limiter import FastAPILimiter
 from fastapi_limiter.depends import RateLimiter
-# pylint: disable=C0103, W0613, W0621, W0603
 from src.conf.config import settings
 from src.routes import auth
 from src.routes import users
 from src.routes import posts
 from src.routes import comments
-<<<<<<< HEAD
 from sqlalchemy.orm import Session
 from src.database import get_db
 from src.database.models import PhotoLink
 from src.database.photo_service import upload_image_to_cloudinary, transform_image, generate_qr_code
-=======
-from src.services.cloudinary import cloudinary_config
->>>>>>> 6eeb14f8
 
 
 r = None
