"""PixnTalk API Application

This module defines the FastAPI application for the PixnTalk platform. It includes
route configurations for authentication, users, posts, and comments, as well as
integration with Redis for rate limiting and other functionalities.

The application lifecycle is managed using an asynchronous context manager to handle
resource initialization and cleanup, including setting up and closing the Redis connection.

Dependencies:
- FastAPI: The web framework for building APIs.
- redis.asyncio: Asynchronous Redis client for managing data in Redis.
- fastapi_limiter: Rate limiting middleware to control API access.

Application Routes:
- Authentication routes
- User management routes
- Post management routes
- Comment management routes

Health Check:
- A health check endpoint is provided to verify that the API is running.

Usage:
To run the application, execute the module directly, and it will start a server
on localhost at port 8000.
"""
from contextlib import asynccontextmanager
from fastapi import FastAPI, Depends
import uvicorn
import redis.asyncio as redis
from fastapi_limiter import FastAPILimiter
from fastapi_limiter.depends import RateLimiter

from src.conf.config import settings
from src.routes import auth, transformations, users, posts, comments

r = None

@asynccontextmanager
async def lifespan(app: FastAPI):
    """Define the lifespan of the FastAPI application.

    This function manages the lifecycle of the FastAPI application, initializing and closing
    resources such as Redis and FastAPILimiter during the app's lifespan.

    Args:
        app (FastAPI): The FastAPI application instance.

    Yields:
        Allows the FastAPI application to run within this context, managing resources.
    """

    global r
    r = await redis.Redis(
        host=settings.redis_host,
        port=settings.redis_port,
<<<<<<< HEAD
        password=settings.redis_password,
        db=0,
        encoding="utf-8",
        decode_responses=True,
        ssl=True
=======
        password=settings.redis_psw,
        ssl=True,
        db=0,
        encoding="utf-8",
        decode_responses=True
>>>>>>> 3c17834e
    )
    await FastAPILimiter.init(r)
    app.state.redis = r
    yield
    await r.close()


app = FastAPI(
    title="PixnTalk",
    lifespan=lifespan,
    description="PixnTalk is a social networking platform designed to enhance user interaction \
        and engagement through dynamic features. Users can create accounts, manage their profiles, \
        and participate in discussions via posts and comments. The app allows users to upload \
        and save profile photos to Cloudinary, ensuring efficient storage and retrieval. \
        Additionally, PixnTalk includes a photo rating system, enabling users to rate and \
        appreciate each other's uploads. With robust role-based access controls and a focus on \
        community moderation, PixnTalk fosters a secure and vibrant environment for users to \
        connect and share. Built on FastAPI, the application offers high performance and \
        responsiveness, while Redis is utilized for effective rate limiting and data management."
)

app.include_router(auth.router, prefix='/api')
app.include_router(users.router, prefix='/api')
app.include_router(posts.router, prefix='/api')
app.include_router(comments.router, prefix='/api')
app.include_router(transformations.router, prefix='/api')


@app.get("/", tags=['Helthcheck'], dependencies=[Depends(RateLimiter(times=5, seconds=30))])
def read_root():
    """Healthchecker"""
    return {"message": "PixnTalk API is alive"}


if __name__ == "__main__":
    # uvicorn.run(
    #     "main:app",
    #     host="localhost",
    #     port=8000,
    #     reload=True
    # )
    pass
<|MERGE_RESOLUTION|>--- conflicted
+++ resolved
@@ -27,7 +27,6 @@
 """
 from contextlib import asynccontextmanager
 from fastapi import FastAPI, Depends
-import uvicorn
 import redis.asyncio as redis
 from fastapi_limiter import FastAPILimiter
 from fastapi_limiter.depends import RateLimiter
@@ -55,19 +54,11 @@
     r = await redis.Redis(
         host=settings.redis_host,
         port=settings.redis_port,
-<<<<<<< HEAD
         password=settings.redis_password,
         db=0,
         encoding="utf-8",
         decode_responses=True,
         ssl=True
-=======
-        password=settings.redis_psw,
-        ssl=True,
-        db=0,
-        encoding="utf-8",
-        decode_responses=True
->>>>>>> 3c17834e
     )
     await FastAPILimiter.init(r)
     app.state.redis = r
@@ -101,12 +92,3 @@
     """Healthchecker"""
     return {"message": "PixnTalk API is alive"}
 
-
-if __name__ == "__main__":
-    # uvicorn.run(
-    #     "main:app",
-    #     host="localhost",
-    #     port=8000,
-    #     reload=True
-    # )
-    pass
