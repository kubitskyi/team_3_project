"""Models"""
from enum import Enum
<<<<<<< HEAD
from sqlalchemy import Table, Column, Integer, String, Text, Boolean, DateTime, func, JSON, Float
=======
from sqlalchemy import Table, Column, Integer, String, Text, Boolean, DateTime, func, Float
>>>>>>> 4d6241bc
from sqlalchemy import Enum as SQLAlchemyEnum
from sqlalchemy.ext.declarative import declarative_base
from sqlalchemy.sql.schema import ForeignKey
from sqlalchemy.orm import relationship


Base = declarative_base()


photo_tag_association = Table(
    'photo_tag_association',
    Base.metadata,
    Column('photo_id', ForeignKey('photos.id',ondelete='CASCADE'), primary_key=True),
    Column('tag_id', ForeignKey('tags.id',ondelete='CASCADE'), primary_key=True)
)


class RoleEnum(Enum):
    """Roles for user"""
    user = "user"
    admin = "admin"
    moderator = "moderator"


class User(Base):
    """Represents a user in the system.

    Attributes:
        id: Unique identifier for the user.
        name: User's name (unique).
        email: User's email address (unique).
        password: User's password (hashed).
        created_at: Timestamp for when the user was created.
        modified: Timestamp for when the user was last modified.
        refresh_token: Token for refreshing sessions.
        is_active: Flag indicating if the user account is active.
        is_online: Flag indicating if the user is currently online.
        avatar: URL or path to the user's avatar.
        rate: User's rating (optional).
        role: User's role in the system (user, admin, etc.).
    """
    __tablename__ = 'users'

    id = Column(Integer, primary_key=True)
    name = Column(String(50), nullable=False, unique=True, index=True)
    email = Column(String(255), nullable=False, unique=True, index=True)
    password = Column(String(255), nullable=False)
    created_at = Column(DateTime, default=func.now())
    modified = Column(DateTime, default=func.now(), onupdate=func.now())
    refresh_token = Column(String(255), nullable=True)
    is_active = Column(Boolean, default=False)
    is_online = Column(Boolean, default=False)
    banned = Column(Boolean, default=False)
    avatar = Column(String(255), nullable=True)
    photo_count = Column(Integer, default=0)
    comment_count = Column(Integer, default=0)
    role = Column(SQLAlchemyEnum(RoleEnum), default=RoleEnum.user)
    about = Column(Text, nullable=True, default=None)
    photos = relationship("Photo", back_populates="user")


class Photo(Base):
    __tablename__ = 'photos'
    id = Column(Integer, primary_key=True, index=True)
    image_url = Column(String, nullable=False)
    description = Column(String, nullable=True)
    public_id = Column(String, nullable=True)
    user_id = Column(ForeignKey('users.id', ondelete='CASCADE'),default=None)
    user = relationship("User", back_populates="photos")
    created_at = Column(DateTime, server_default=func.now())
    updated_at = Column(DateTime, onupdate=func.now(), nullable=True)
    # Теги
    tags = relationship('Tag', secondary=photo_tag_association, back_populates="photos")
    # Рейтинг
    average_rating = Column(Float, default=0)
    ratings = relationship('PhotoRating', back_populates='photo', cascade="all, delete")
    photo_ratings = relationship('PhotoRating', back_populates='user', cascade="all, delete")
    # Відношення для трансформацій
    transformations = relationship('PhotoTransformation', back_populates='photo', cascade="all, delete")


class Tag(Base):
    __tablename__ = 'tags'
    id = Column(Integer, primary_key=True, index=True)
    name = Column(String, unique=True, index=True)
    photos = relationship('Photo', secondary=photo_tag_association, back_populates="tags")


class Comment(Base):
    """Represents a comment made by a user on a post.

    This class stores information about comments, including the author,
    content, and associated post. Comments allow users to interact with
    posts by providing feedback or discussions.

    Attributes:
        id (int): Unique identifier for the comment.
        author_id (int): Foreign key referencing the User who made the comment.
        post_id (int): Foreign key referencing the Post that this comment is associated with.
        content (str): The text content of the comment (optional).
        rate (int): Rating given to the comment (optional).
        is_active (bool): Flag indicating whether the comment is active. Default is False.
        created_at (datetime): Timestamp for when the comment was created. Automatically set
            to the current time.
        modified (datetime): Timestamp for when the comment was last modified. Automatically
            updated to the current time.

    Relationships:
        author (User): The User who authored the comment.
        post (Post): The Post associated with this comment.

    Example:
        # Creating a new comment instance
        new_comment = Comment(author_id=1, post_id=2, content="Great post!", rate=5)
    """
    __tablename__ = 'comments'
    id = Column(Integer, primary_key=True)
    author_id = Column(ForeignKey('users.id', ondelete='CASCADE'), default=None)
    photo_id = Column(ForeignKey('photos.id', ondelete='CASCADE'), default=None)
    content = Column(Text, nullable=True)
    is_active = Column(Boolean, default=False)
    created_at = Column(DateTime, default=func.now())
    updated_at = Column(DateTime, default=func.now(), onupdate=func.now())


class PhotoRating(Base):
    __tablename__ = 'photo_ratings'
    user_id = Column(Integer, ForeignKey('users.id'), primary_key=True)
    photo_id = Column(Integer, ForeignKey('photos.id'), primary_key=True)
    rating = Column(Integer, nullable=False)  # Рейтинг від 1 до 5
    user = relationship('User', back_populates='photo_ratings')
<<<<<<< HEAD
    photo = relationship('Photo', back_populates='ratings')

    
class PhotoTransformation(Base):
    __tablename__ = 'photo_transformations'
    
    id = Column(Integer, primary_key=True, index=True)
    photo_id = Column(ForeignKey('photos.id', ondelete='CASCADE'))
    photo = relationship('Photo', back_populates='transformations')
    
    transformation_type = Column(String, nullable=False)  
    transformation_parameters = Column(JSON, nullable=False) 
    # Силки
    image_url = Column(String, nullable=False) 
    qr_code_url = Column(String, nullable=True) 
    created_at = Column(DateTime, server_default=func.now())
=======
    photo = relationship('Photo', back_populates='ratings')
>>>>>>> 4d6241bc
<|MERGE_RESOLUTION|>--- conflicted
+++ resolved
@@ -1,10 +1,6 @@
 """Models"""
 from enum import Enum
-<<<<<<< HEAD
 from sqlalchemy import Table, Column, Integer, String, Text, Boolean, DateTime, func, JSON, Float
-=======
-from sqlalchemy import Table, Column, Integer, String, Text, Boolean, DateTime, func, Float
->>>>>>> 4d6241bc
 from sqlalchemy import Enum as SQLAlchemyEnum
 from sqlalchemy.ext.declarative import declarative_base
 from sqlalchemy.sql.schema import ForeignKey
@@ -136,7 +132,6 @@
     photo_id = Column(Integer, ForeignKey('photos.id'), primary_key=True)
     rating = Column(Integer, nullable=False)  # Рейтинг від 1 до 5
     user = relationship('User', back_populates='photo_ratings')
-<<<<<<< HEAD
     photo = relationship('Photo', back_populates='ratings')
 
     
@@ -152,7 +147,4 @@
     # Силки
     image_url = Column(String, nullable=False) 
     qr_code_url = Column(String, nullable=True) 
-    created_at = Column(DateTime, server_default=func.now())
-=======
-    photo = relationship('Photo', back_populates='ratings')
->>>>>>> 4d6241bc
+    created_at = Column(DateTime, server_default=func.now())