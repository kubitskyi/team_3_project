--- conflicted
+++ resolved
@@ -97,7 +97,6 @@
     return {"message": "Photo deleted"}
 
 
-<<<<<<< HEAD
 def update_photo(photo_id: int, description: str, tags: List[str], db: Session):
     """Update the details of a photo.
 
@@ -113,11 +112,7 @@
 
     Raises:
         HTTPException: If the photo with the specified ID does not exist.
-=======
-def update_photo(photo_id: int, description: str, tags: List[Tag], db: Session):
-    # Поиск фотографии по ID
-    photo = db.query(Photo).filter(Photo.id == photo_id).first()
->>>>>>> beabb6ff
+
 
     Returns:
         dict: A dictionary containing the updated photo details including the description,
@@ -128,20 +123,12 @@
         raise HTTPException(status_code=404, detail="Photo not found")
     photo.description = description
     photo.tags = tags
-<<<<<<< HEAD
-    db.query(Tag).filter(Tag.photo_id == photo_id).delete()
-    for tag_name in tags:
-        tag = Tag(name=tag_name, photo_id=photo_id)
-        db.add(tag)
-    db.commit()
-    response_data = {
-=======
+
     db.commit()
     db.refresh(photo)
     
     response_data =  {
         "id": photo.id,
->>>>>>> beabb6ff
         "description": photo.description,
         "image_url": photo.image_url,
         "tags": [tag.name for tag in photo.tags]
