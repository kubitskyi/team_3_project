--- conflicted
+++ resolved
@@ -10,13 +10,9 @@
 # this is the Alembic Config object, which provides
 # access to the values within the .ini file in use.
 config = context.config
-<<<<<<< HEAD
-config.set_main_option('sqlalchemy.url', connection_string)
-=======
-print("==="*25)
-print(connection_string)
+
 config.set_main_option('sqlalchemy.url', connection_string.render_as_string(hide_password=False))
->>>>>>> beabb6ff
+
 
 # Interpret the config file for Python logging.
 # This line sets up loggers basically.
